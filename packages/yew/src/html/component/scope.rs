--- conflicted
+++ resolved
@@ -425,11 +425,13 @@
     fn schedule_props_update(
         state: Shared<Option<ComponentState>>,
         props: Rc<dyn Any>,
-        next_sibling: NodeRef,
+        comp_ref: ErasedHtmlRef,
+        next_sibling: DomPosition,
     ) {
         scheduler::push_component_props_update(Box::new(PropsUpdateRunner {
             state,
             next_sibling,
+            comp_ref,
             props,
         }));
         // Not guaranteed to already have the scheduler started
@@ -486,11 +488,7 @@
             #[cfg(debug_assertions)]
             super::super::log_event(self.id, "reuse");
 
-<<<<<<< HEAD
-            self.push_update(UpdateEvent::Properties(props, comp_ref, next_sibling));
-=======
-            schedule_props_update(self.state.clone(), props, next_sibling)
->>>>>>> 2576372e
+            schedule_props_update(self.state.clone(), props, comp_ref, next_sibling)
         }
     }
 
