--- conflicted
+++ resolved
@@ -3,8 +3,6 @@
 use std::cell::RefCell;
 use std::collections::BTreeMap;
 use std::rc::Rc;
-
-use crate::html::ComponentId;
 
 /// Alias for Rc<RefCell<T>>
 pub type Shared<T> = Rc<RefCell<T>>;
@@ -32,21 +30,12 @@
     ///
     /// Parent can destroy child components but not otherwise, we can save unnecessary render by
     /// rendering parent first.
-<<<<<<< HEAD
-    render_first: BTreeMap<ComponentId, Box<dyn Runnable>>,
-    render: BTreeMap<ComponentId, Box<dyn Runnable>>,
-
-    /// Binary Tree Map to guarantee children rendered are always called before parent calls
-    rendered_first: BTreeMap<ComponentId, Box<dyn Runnable>>,
-    rendered: BTreeMap<ComponentId, Box<dyn Runnable>>,
-=======
     render_first: BTreeMap<usize, Box<dyn Runnable>>,
     render: BTreeMap<usize, Box<dyn Runnable>>,
 
     /// Binary Tree Map to guarantee children rendered are always called before parent calls
     rendered_first: BTreeMap<usize, Box<dyn Runnable>>,
     rendered: BTreeMap<usize, Box<dyn Runnable>>,
->>>>>>> 2209db7b
 }
 
 /// Execute closure with a mutable reference to the scheduler
@@ -71,60 +60,6 @@
     start();
 }
 
-<<<<<<< HEAD
-#[cfg(any(feature = "ssr", feature = "render"))]
-mod feat_render_ssr {
-    use super::*;
-
-    /// Push a component creation, first render and first rendered [Runnable]s to be executed
-    pub(crate) fn push_component_create(
-        component_id: ComponentId,
-        create: impl Runnable + 'static,
-        first_render: impl Runnable + 'static,
-    ) {
-        with(|s| {
-            s.create.push(Box::new(create));
-            s.render_first.insert(component_id, Box::new(first_render));
-        });
-    }
-
-    /// Push a component destruction [Runnable] to be executed
-    pub(crate) fn push_component_destroy(runnable: impl Runnable + 'static) {
-        with(|s| s.destroy.push(Box::new(runnable)));
-    }
-
-    /// Push a component render and rendered [Runnable]s to be executed
-    pub(crate) fn push_component_render(
-        component_id: ComponentId,
-        render: impl Runnable + 'static,
-    ) {
-        with(|s| {
-            s.render.insert(component_id, Box::new(render));
-        });
-    }
-
-    /// Push a component update [Runnable] to be executed
-    pub(crate) fn push_component_update(runnable: impl Runnable + 'static) {
-        with(|s| s.update.push(Box::new(runnable)));
-    }
-}
-
-#[cfg(any(feature = "ssr", feature = "render"))]
-pub(crate) use feat_render_ssr::*;
-
-#[cfg(feature = "render")]
-mod feat_render {
-    use super::*;
-
-    pub(crate) fn push_component_rendered(
-        component_id: ComponentId,
-        rendered: impl Runnable + 'static,
-        first_render: bool,
-    ) {
-        with(|s| {
-            let rendered = Box::new(rendered);
-
-=======
 #[cfg(any(feature = "ssr", feature = "csr"))]
 mod feat_csr_ssr {
     use super::*;
@@ -171,7 +106,6 @@
         first_render: bool,
     ) {
         with(|s| {
->>>>>>> 2209db7b
             if first_render {
                 s.rendered_first.insert(component_id, rendered);
             } else {
@@ -181,13 +115,8 @@
     }
 }
 
-<<<<<<< HEAD
-#[cfg(feature = "render")]
-pub(crate) use feat_render::*;
-=======
 #[cfg(feature = "csr")]
 pub(crate) use feat_csr::*;
->>>>>>> 2209db7b
 
 /// Execute any pending [Runnable]s
 pub(crate) fn start_now() {
@@ -273,11 +202,7 @@
         // Should be processed one at time, because they can spawn more create and rendered events
         // for their children.
         //
-<<<<<<< HEAD
-        // To be replaced with BTreeMap::pop_front once it is stable.
-=======
         // To be replaced with BTreeMap::pop_first once it is stable.
->>>>>>> 2209db7b
         if let Some(r) = self
             .render_first
             .keys()
@@ -295,13 +220,8 @@
         }
 
         if !self.rendered_first.is_empty() {
-<<<<<<< HEAD
-            let mut rendered_first = BTreeMap::new();
-            std::mem::swap(&mut self.rendered_first, &mut rendered_first);
-=======
             let rendered_first = std::mem::take(&mut self.rendered_first);
             // Children rendered lifecycle happen before parents.
->>>>>>> 2209db7b
             to_run.extend(rendered_first.into_values().rev());
         }
 
@@ -322,11 +242,7 @@
             return;
         }
 
-<<<<<<< HEAD
-        // To be replaced with BTreeMap::pop_front once it is stable.
-=======
         // To be replaced with BTreeMap::pop_first once it is stable.
->>>>>>> 2209db7b
         // Should be processed one at time, because they can spawn more create and rendered events
         // for their children.
         if let Some(r) = self
@@ -346,13 +262,7 @@
         }
 
         if !self.rendered.is_empty() {
-<<<<<<< HEAD
-            let mut rendered = BTreeMap::new();
-            std::mem::swap(&mut self.rendered, &mut rendered);
-
-=======
             let rendered = std::mem::take(&mut self.rendered);
->>>>>>> 2209db7b
             // Children rendered lifecycle happen before parents.
             to_run.extend(rendered.into_values().rev());
         }
