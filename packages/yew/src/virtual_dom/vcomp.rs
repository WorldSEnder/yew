//! This module contains the implementation of a virtual component (`VComp`).

use super::Key;
use crate::html::{BaseComponent, IntoComponent, NodeRef};
use std::any::TypeId;
use std::fmt;
use std::rc::Rc;

<<<<<<< HEAD
#[cfg(any(feature = "ssr", feature = "render"))]
use crate::html::{AnyScope, Scope};

#[cfg(feature = "hydration")]
use crate::dom_bundle::Fragment;
#[cfg(feature = "render")]
use crate::html::Scoped;
#[cfg(feature = "render")]
=======
#[cfg(any(feature = "ssr", feature = "csr"))]
use crate::html::{AnyScope, Scope};

#[cfg(feature = "csr")]
use crate::dom_bundle::BSubtree;
#[cfg(feature = "csr")]
use crate::html::Scoped;
#[cfg(feature = "csr")]
>>>>>>> 2209db7b
use web_sys::Element;

#[cfg(feature = "ssr")]
use futures::future::{FutureExt, LocalBoxFuture};

/// A virtual component.
pub struct VComp {
    pub(crate) type_id: TypeId,
    pub(crate) mountable: Box<dyn Mountable>,
    pub(crate) node_ref: NodeRef,
    pub(crate) key: Option<Key>,
}

impl fmt::Debug for VComp {
    fn fmt(&self, f: &mut fmt::Formatter<'_>) -> fmt::Result {
        f.debug_struct("VComp")
            .field("type_id", &self.type_id)
            .field("node_ref", &self.node_ref)
            .field("mountable", &"..")
            .field("key", &self.key)
            .finish()
    }
}

impl Clone for VComp {
    fn clone(&self) -> Self {
        Self {
            type_id: self.type_id,
            mountable: self.mountable.copy(),
            node_ref: self.node_ref.clone(),
            key: self.key.clone(),
        }
    }
}

pub(crate) trait Mountable {
    fn copy(&self) -> Box<dyn Mountable>;

<<<<<<< HEAD
    #[cfg(feature = "render")]
    fn mount(
        self: Box<Self>,
=======
    #[cfg(feature = "csr")]
    fn mount(
        self: Box<Self>,
        root: &BSubtree,
>>>>>>> 2209db7b
        node_ref: NodeRef,
        parent_scope: &AnyScope,
        parent: Element,
        next_sibling: NodeRef,
    ) -> Box<dyn Scoped>;

<<<<<<< HEAD
    #[cfg(feature = "render")]
=======
    #[cfg(feature = "csr")]
>>>>>>> 2209db7b
    fn reuse(self: Box<Self>, node_ref: NodeRef, scope: &dyn Scoped, next_sibling: NodeRef);

    #[cfg(feature = "ssr")]
    fn render_to_string<'a>(
        &'a self,
        w: &'a mut String,
        parent_scope: &'a AnyScope,
        hydratable: bool,
    ) -> LocalBoxFuture<'a, ()>;
<<<<<<< HEAD

    #[cfg(feature = "hydration")]
    fn hydrate(
        self: Box<Self>,
        parent_scope: &AnyScope,
        parent: Element,
        fragment: &mut Fragment,
        node_ref: NodeRef,
    ) -> Box<dyn Scoped>;
=======
>>>>>>> 2209db7b
}

pub(crate) struct PropsWrapper<COMP: BaseComponent> {
    props: Rc<COMP::Properties>,
}

impl<COMP: BaseComponent> PropsWrapper<COMP> {
    pub fn new(props: Rc<COMP::Properties>) -> Self {
        Self { props }
    }
}

impl<COMP: BaseComponent> Mountable for PropsWrapper<COMP> {
    fn copy(&self) -> Box<dyn Mountable> {
        let wrapper: PropsWrapper<COMP> = PropsWrapper {
            props: Rc::clone(&self.props),
        };
        Box::new(wrapper)
    }

<<<<<<< HEAD
    #[cfg(feature = "render")]
    fn mount(
        self: Box<Self>,
=======
    #[cfg(feature = "csr")]
    fn mount(
        self: Box<Self>,
        root: &BSubtree,
>>>>>>> 2209db7b
        node_ref: NodeRef,
        parent_scope: &AnyScope,
        parent: Element,
        next_sibling: NodeRef,
    ) -> Box<dyn Scoped> {
        let scope: Scope<COMP> = Scope::new(Some(parent_scope.clone()));
<<<<<<< HEAD
        scope.mount_in_place(parent, next_sibling, node_ref, self.props);
=======
        scope.mount_in_place(root.clone(), parent, next_sibling, node_ref, self.props);
>>>>>>> 2209db7b

        Box::new(scope)
    }

<<<<<<< HEAD
    #[cfg(feature = "render")]
=======
    #[cfg(feature = "csr")]
>>>>>>> 2209db7b
    fn reuse(self: Box<Self>, node_ref: NodeRef, scope: &dyn Scoped, next_sibling: NodeRef) {
        let scope: Scope<COMP> = scope.to_any().downcast::<COMP>();
        scope.reuse(self.props, node_ref, next_sibling);
    }

    #[cfg(feature = "ssr")]
    fn render_to_string<'a>(
        &'a self,
        w: &'a mut String,
        parent_scope: &'a AnyScope,
        hydratable: bool,
    ) -> LocalBoxFuture<'a, ()> {
        async move {
            let scope: Scope<COMP> = Scope::new(Some(parent_scope.clone()));
            scope
                .render_to_string(w, self.props.clone(), hydratable)
                .await;
        }
        .boxed_local()
    }
<<<<<<< HEAD

    #[cfg(feature = "hydration")]
    fn hydrate(
        self: Box<Self>,
        parent_scope: &AnyScope,
        parent: Element,
        fragment: &mut Fragment,
        node_ref: NodeRef,
    ) -> Box<dyn Scoped> {
        let scope: Scope<COMP> = Scope::new(Some(parent_scope.clone()));
        scope.hydrate_in_place(parent, fragment, node_ref, self.props);

        Box::new(scope)
    }
=======
>>>>>>> 2209db7b
}

/// A virtual child component.
pub struct VChild<ICOMP: IntoComponent> {
    /// The component properties
    pub props: Rc<ICOMP::Properties>,
    /// Reference to the mounted node
    node_ref: NodeRef,
    key: Option<Key>,
}

impl<ICOMP: IntoComponent> Clone for VChild<ICOMP> {
    fn clone(&self) -> Self {
        VChild {
            props: Rc::clone(&self.props),
            node_ref: self.node_ref.clone(),
            key: self.key.clone(),
        }
    }
}

impl<ICOMP: IntoComponent> PartialEq for VChild<ICOMP>
where
    ICOMP::Properties: PartialEq,
{
    fn eq(&self, other: &VChild<ICOMP>) -> bool {
        self.props == other.props
    }
}

impl<ICOMP> VChild<ICOMP>
where
    ICOMP: IntoComponent,
{
    /// Creates a child component that can be accessed and modified by its parent.
    pub fn new(props: ICOMP::Properties, node_ref: NodeRef, key: Option<Key>) -> Self {
        Self {
            props: Rc::new(props),
            node_ref,
            key,
        }
    }
}

impl<ICOMP> From<VChild<ICOMP>> for VComp
where
    ICOMP: IntoComponent,
{
    fn from(vchild: VChild<ICOMP>) -> Self {
        VComp::new::<ICOMP>(vchild.props, vchild.node_ref, vchild.key)
    }
}

impl VComp {
    /// Creates a new `VComp` instance.
    pub fn new<ICOMP>(props: Rc<ICOMP::Properties>, node_ref: NodeRef, key: Option<Key>) -> Self
    where
        ICOMP: IntoComponent,
    {
        VComp {
            type_id: TypeId::of::<ICOMP::Component>(),
            node_ref,
            mountable: Box::new(PropsWrapper::<ICOMP::Component>::new(props)),
            key,
        }
    }
}

impl PartialEq for VComp {
    fn eq(&self, other: &VComp) -> bool {
        self.type_id == other.type_id
    }
}

impl<COMP: BaseComponent> fmt::Debug for VChild<COMP> {
    fn fmt(&self, f: &mut fmt::Formatter<'_>) -> fmt::Result {
        f.write_str("VChild<_>")
    }
}

#[cfg(feature = "ssr")]
mod feat_ssr {
    use super::*;
    use crate::html::AnyScope;

    impl VComp {
        pub(crate) async fn render_to_string(
            &self,
            w: &mut String,
            parent_scope: &AnyScope,
            hydratable: bool,
        ) {
            self.mountable
                .as_ref()
                .render_to_string(w, parent_scope, hydratable)
                .await;
        }
    }
}

#[cfg(all(test, not(target_arch = "wasm32"), feature = "ssr"))]
mod ssr_tests {
    use tokio::test;

    use crate::prelude::*;
    use crate::ServerRenderer;

    #[test]
    async fn test_props() {
        #[derive(PartialEq, Properties, Debug)]
        struct ChildProps {
            name: String,
        }

        #[function_component]
        fn Child(props: &ChildProps) -> Html {
            html! { <div>{"Hello, "}{&props.name}{"!"}</div> }
        }

        #[function_component]
        fn Comp() -> Html {
            html! {
                <div>
                    <Child name="Jane" />
                    <Child name="John" />
                    <Child name="Josh" />
                </div>
            }
        }

        let mut renderer = ServerRenderer::<Comp>::new();
        renderer.set_hydratable(false);

        let s = renderer.render().await;

        assert_eq!(
            s,
            "<div><div>Hello, Jane!</div><div>Hello, John!</div><div>Hello, Josh!</div></div>"
        );
    }
}<|MERGE_RESOLUTION|>--- conflicted
+++ resolved
@@ -6,25 +6,16 @@
 use std::fmt;
 use std::rc::Rc;
 
-<<<<<<< HEAD
-#[cfg(any(feature = "ssr", feature = "render"))]
+#[cfg(any(feature = "ssr", feature = "csr"))]
 use crate::html::{AnyScope, Scope};
 
+#[cfg(feature = "csr")]
+use crate::dom_bundle::BSubtree;
 #[cfg(feature = "hydration")]
 use crate::dom_bundle::Fragment;
-#[cfg(feature = "render")]
-use crate::html::Scoped;
-#[cfg(feature = "render")]
-=======
-#[cfg(any(feature = "ssr", feature = "csr"))]
-use crate::html::{AnyScope, Scope};
-
-#[cfg(feature = "csr")]
-use crate::dom_bundle::BSubtree;
 #[cfg(feature = "csr")]
 use crate::html::Scoped;
 #[cfg(feature = "csr")]
->>>>>>> 2209db7b
 use web_sys::Element;
 
 #[cfg(feature = "ssr")]
@@ -63,27 +54,17 @@
 pub(crate) trait Mountable {
     fn copy(&self) -> Box<dyn Mountable>;
 
-<<<<<<< HEAD
-    #[cfg(feature = "render")]
+    #[cfg(feature = "csr")]
     fn mount(
         self: Box<Self>,
-=======
-    #[cfg(feature = "csr")]
-    fn mount(
-        self: Box<Self>,
         root: &BSubtree,
->>>>>>> 2209db7b
         node_ref: NodeRef,
         parent_scope: &AnyScope,
         parent: Element,
         next_sibling: NodeRef,
     ) -> Box<dyn Scoped>;
 
-<<<<<<< HEAD
-    #[cfg(feature = "render")]
-=======
-    #[cfg(feature = "csr")]
->>>>>>> 2209db7b
+    #[cfg(feature = "csr")]
     fn reuse(self: Box<Self>, node_ref: NodeRef, scope: &dyn Scoped, next_sibling: NodeRef);
 
     #[cfg(feature = "ssr")]
@@ -93,7 +74,6 @@
         parent_scope: &'a AnyScope,
         hydratable: bool,
     ) -> LocalBoxFuture<'a, ()>;
-<<<<<<< HEAD
 
     #[cfg(feature = "hydration")]
     fn hydrate(
@@ -103,8 +83,6 @@
         fragment: &mut Fragment,
         node_ref: NodeRef,
     ) -> Box<dyn Scoped>;
-=======
->>>>>>> 2209db7b
 }
 
 pub(crate) struct PropsWrapper<COMP: BaseComponent> {
@@ -125,36 +103,22 @@
         Box::new(wrapper)
     }
 
-<<<<<<< HEAD
-    #[cfg(feature = "render")]
+    #[cfg(feature = "csr")]
     fn mount(
         self: Box<Self>,
-=======
-    #[cfg(feature = "csr")]
-    fn mount(
-        self: Box<Self>,
         root: &BSubtree,
->>>>>>> 2209db7b
         node_ref: NodeRef,
         parent_scope: &AnyScope,
         parent: Element,
         next_sibling: NodeRef,
     ) -> Box<dyn Scoped> {
         let scope: Scope<COMP> = Scope::new(Some(parent_scope.clone()));
-<<<<<<< HEAD
-        scope.mount_in_place(parent, next_sibling, node_ref, self.props);
-=======
         scope.mount_in_place(root.clone(), parent, next_sibling, node_ref, self.props);
->>>>>>> 2209db7b
 
         Box::new(scope)
     }
 
-<<<<<<< HEAD
-    #[cfg(feature = "render")]
-=======
-    #[cfg(feature = "csr")]
->>>>>>> 2209db7b
+    #[cfg(feature = "csr")]
     fn reuse(self: Box<Self>, node_ref: NodeRef, scope: &dyn Scoped, next_sibling: NodeRef) {
         let scope: Scope<COMP> = scope.to_any().downcast::<COMP>();
         scope.reuse(self.props, node_ref, next_sibling);
@@ -175,7 +139,6 @@
         }
         .boxed_local()
     }
-<<<<<<< HEAD
 
     #[cfg(feature = "hydration")]
     fn hydrate(
@@ -190,8 +153,6 @@
 
         Box::new(scope)
     }
-=======
->>>>>>> 2209db7b
 }
 
 /// A virtual child component.
