use super::{Key, VNode};

/// This struct represents a suspendable DOM fragment.
#[derive(Clone, Debug, PartialEq)]
pub struct VSuspense {
    /// Child nodes.
    pub(crate) children: Box<VNode>,
    /// Fallback nodes when suspended.
    pub(crate) fallback: Box<VNode>,
    /// Whether the current status is suspended.
    pub(crate) suspended: bool,
    /// The Key.
    pub(crate) key: Option<Key>,
}

impl VSuspense {
    pub fn new(children: VNode, fallback: VNode, suspended: bool, key: Option<Key>) -> Self {
        Self {
            children: children.into(),
            fallback: fallback.into(),
            suspended,
            key,
        }
    }
}

#[cfg(feature = "ssr")]
mod feat_ssr {
    use super::*;
    use crate::html::AnyScope;
    use crate::virtual_dom::Collectable;

    impl VSuspense {
        pub(crate) async fn render_to_string(
            &self,
            w: &mut String,
            parent_scope: &AnyScope,
            hydratable: bool,
        ) {
<<<<<<< HEAD
            if hydratable {
                w.push_str("<!--<?>-->");
=======
            let collectable = Collectable::Suspense;

            if hydratable {
                collectable.write_open_tag(w);
>>>>>>> 2209db7b
            }

            // always render children on the server side.
            self.children
                .render_to_string(w, parent_scope, hydratable)
                .await;

            if hydratable {
<<<<<<< HEAD
                w.push_str("<!--</?>-->");
=======
                collectable.write_close_tag(w);
>>>>>>> 2209db7b
            }
        }
    }
}

#[cfg(all(test, not(target_arch = "wasm32"), feature = "ssr"))]
mod ssr_tests {
    use std::rc::Rc;
    use std::time::Duration;

    use tokio::task::{spawn_local, LocalSet};
    use tokio::test;
    use tokio::time::sleep;

    use crate::prelude::*;
    use crate::suspense::{Suspension, SuspensionResult};
    use crate::ServerRenderer;

    #[test(flavor = "multi_thread", worker_threads = 2)]
    async fn test_suspense() {
        #[derive(PartialEq)]
        pub struct SleepState {
            s: Suspension,
        }

        impl SleepState {
            fn new() -> Self {
                let (s, handle) = Suspension::new();

                // we use tokio spawn local here.
                spawn_local(async move {
                    // we use tokio sleep here.
                    sleep(Duration::from_millis(50)).await;

                    handle.resume();
                });

                Self { s }
            }
        }

        impl Reducible for SleepState {
            type Action = ();

            fn reduce(self: Rc<Self>, _action: Self::Action) -> Rc<Self> {
                Self::new().into()
            }
        }

        #[hook]
        pub fn use_sleep() -> SuspensionResult<Rc<dyn Fn()>> {
            let sleep_state = use_reducer(SleepState::new);

            if sleep_state.s.resumed() {
                Ok(Rc::new(move || sleep_state.dispatch(())))
            } else {
                Err(sleep_state.s.clone())
            }
        }

        #[derive(PartialEq, Properties, Debug)]
        struct ChildProps {
            name: String,
        }

        #[function_component]
        fn Child(props: &ChildProps) -> HtmlResult {
            use_sleep()?;
            Ok(html! { <div>{"Hello, "}{&props.name}{"!"}</div> })
        }

        #[function_component]
        fn Comp() -> Html {
            let fallback = html! {"loading..."};

            html! {
                <Suspense {fallback}>
                    <Child name="Jane" />
                    <Child name="John" />
                    <Child name="Josh" />
                </Suspense>
            }
        }

        let local = LocalSet::new();

        let s = local
            .run_until(async move {
<<<<<<< HEAD
                let mut renderer = ServerRenderer::<Comp>::new();
                renderer.set_hydratable(false);

                renderer.render().await
=======
                ServerRenderer::<Comp>::new()
                    .hydratable(false)
                    .render()
                    .await
>>>>>>> 2209db7b
            })
            .await;

        assert_eq!(
            s,
            "<div>Hello, Jane!</div><div>Hello, John!</div><div>Hello, Josh!</div>"
        );
    }
}<|MERGE_RESOLUTION|>--- conflicted
+++ resolved
@@ -37,15 +37,10 @@
             parent_scope: &AnyScope,
             hydratable: bool,
         ) {
-<<<<<<< HEAD
-            if hydratable {
-                w.push_str("<!--<?>-->");
-=======
             let collectable = Collectable::Suspense;
 
             if hydratable {
                 collectable.write_open_tag(w);
->>>>>>> 2209db7b
             }
 
             // always render children on the server side.
@@ -54,11 +49,7 @@
                 .await;
 
             if hydratable {
-<<<<<<< HEAD
-                w.push_str("<!--</?>-->");
-=======
                 collectable.write_close_tag(w);
->>>>>>> 2209db7b
             }
         }
     }
@@ -147,17 +138,10 @@
 
         let s = local
             .run_until(async move {
-<<<<<<< HEAD
-                let mut renderer = ServerRenderer::<Comp>::new();
-                renderer.set_hydratable(false);
-
-                renderer.render().await
-=======
                 ServerRenderer::<Comp>::new()
                     .hydratable(false)
                     .render()
                     .await
->>>>>>> 2209db7b
             })
             .await;
 
