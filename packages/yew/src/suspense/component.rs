--- conflicted
+++ resolved
@@ -9,13 +9,8 @@
     pub fallback: Html,
 }
 
-<<<<<<< HEAD
-#[cfg(any(feature = "render", feature = "ssr"))]
-mod feat_render_ssr {
-=======
 #[cfg(any(feature = "csr", feature = "ssr"))]
 mod feat_csr_ssr {
->>>>>>> 2209db7b
     use super::*;
 
     use crate::html::{Children, Component, Context, Html, Scope};
@@ -130,19 +125,11 @@
     }
 }
 
-<<<<<<< HEAD
-#[cfg(any(feature = "render", feature = "ssr"))]
-pub use feat_render_ssr::*;
-
-#[cfg(not(any(feature = "ssr", feature = "render")))]
-mod feat_no_render_ssr {
-=======
 #[cfg(any(feature = "csr", feature = "ssr"))]
 pub use feat_csr_ssr::*;
 
 #[cfg(not(any(feature = "ssr", feature = "csr")))]
 mod feat_no_csr_ssr {
->>>>>>> 2209db7b
     use super::*;
 
     use crate::function_component;
@@ -154,10 +141,5 @@
     }
 }
 
-<<<<<<< HEAD
-#[cfg(not(any(feature = "ssr", feature = "render")))]
-pub use feat_no_render_ssr::*;
-=======
 #[cfg(not(any(feature = "ssr", feature = "csr")))]
-pub use feat_no_csr_ssr::*;
->>>>>>> 2209db7b
+pub use feat_no_csr_ssr::*;