--- conflicted
+++ resolved
@@ -3,11 +3,7 @@
 mod component;
 mod suspension;
 
-<<<<<<< HEAD
-#[cfg(any(feature = "render", feature = "ssr"))]
-=======
 #[cfg(any(feature = "csr", feature = "ssr"))]
->>>>>>> 2209db7b
 pub(crate) use component::BaseSuspense;
 pub use component::Suspense;
 pub use suspension::{Suspension, SuspensionHandle, SuspensionResult};