--- conflicted
+++ resolved
@@ -1,13 +1,7 @@
 //! This module contains the bundle implementation of a virtual component [BComp].
 
-<<<<<<< HEAD
-use super::{BNode, DomBundle, Reconcilable};
-use crate::html::AnyScope;
-use crate::html::Scoped;
-=======
 use super::{BNode, BSubtree, Reconcilable, ReconcileTarget};
 use crate::html::{AnyScope, Scoped};
->>>>>>> 2209db7b
 use crate::virtual_dom::{Key, VComp};
 use crate::NodeRef;
 use std::fmt;
@@ -125,7 +119,6 @@
     }
 }
 
-<<<<<<< HEAD
 #[cfg(feature = "hydration")]
 mod feat_hydration {
     use super::*;
@@ -162,8 +155,6 @@
     }
 }
 
-=======
->>>>>>> 2209db7b
 #[cfg(feature = "wasm_test")]
 #[cfg(test)]
 mod tests {
