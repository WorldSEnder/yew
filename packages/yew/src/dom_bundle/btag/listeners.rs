--- conflicted
+++ resolved
@@ -25,24 +25,6 @@
     fn set_listener_id(&self, id: u32);
 }
 
-<<<<<<< HEAD
-/// Bubble events during delegation
-static BUBBLE_EVENTS: AtomicBool = AtomicBool::new(true);
-
-/// Set, if events should bubble up the DOM tree, calling any matching callbacks.
-///
-/// Bubbling is enabled by default. Disabling bubbling can lead to substantial improvements in event
-/// handling performance.
-///
-/// Note that yew uses event delegation and implements internal even bubbling for performance
-/// reasons. Calling `Event.stopPropagation()` or `Event.stopImmediatePropagation()` in the event
-/// handler has no effect.
-///
-/// This function should be called before any component is mounted.
-#[cfg_attr(documenting, doc(cfg(feature = "render")))]
-pub fn set_event_bubbling(bubble: bool) {
-    BUBBLE_EVENTS.store(bubble, Ordering::Relaxed);
-=======
 impl EventListening for Element {
     fn listener_id(&self) -> Option<u32> {
         self.unchecked_ref::<EventTargetable>().listener_id()
@@ -51,7 +33,6 @@
     fn set_listener_id(&self, id: u32) {
         self.unchecked_ref::<EventTargetable>().set_listener_id(id);
     }
->>>>>>> 2209db7b
 }
 
 /// An active set of listeners on an element
@@ -121,11 +102,7 @@
     }
 
     /// Remove any registered event listeners from the global registry
-<<<<<<< HEAD
-    pub fn unregister(&self) {
-=======
     pub fn unregister(&self, root: &BSubtree) {
->>>>>>> 2209db7b
         if let Self::Registered(id) = self {
             root.with_listener_registry(|r| r.unregister(id));
         }
@@ -336,16 +313,11 @@
         }
 
         let root = document().create_element("div").unwrap();
-<<<<<<< HEAD
-        document().body().unwrap().append_child(&root).unwrap();
-        let app = crate::Renderer::<Comp<M>>::with_root(root).render();
-=======
         root.set_id("testroot");
         body.append_child(&root).unwrap();
         let props = <Comp<M> as Component>::Properties::default();
         let el_ref = props.state_ref.clone();
         let app = crate::Renderer::<Comp<M>>::with_root_and_props(root, props).render();
->>>>>>> 2209db7b
         scheduler::start_now();
 
         (app, el_ref)
