--- conflicted
+++ resolved
@@ -62,11 +62,7 @@
         }
     }
 
-<<<<<<< HEAD
-    fn shift(&self, next_parent: &Element, next_sibling: DomPosition) {
-=======
-    fn shift(&self, next_parent: &Element, next_sibling: NodeRef) -> NodeRef {
->>>>>>> 2576372e
+    fn shift(&self, next_parent: &Element, next_sibling: DomPosition) -> DomPosition {
         match self {
             Self::Tag(ref vtag) => vtag.shift(next_parent, next_sibling),
             Self::Text(ref btext) => btext.shift(next_parent, next_sibling),
@@ -77,7 +73,7 @@
                     .insert_before(node, next_sibling.get().as_ref())
                     .unwrap();
 
-                NodeRef::new(node.clone())
+                DomPosition::new(node.clone())
             }
             Self::Portal(ref vportal) => vportal.shift(next_parent, next_sibling),
             Self::Suspense(ref vsuspense) => vsuspense.shift(next_parent, next_sibling),
