use web_sys::Element;

use super::{BNode, BSubtree};
use crate::html::{AnyScope, DomPosition};

/// A Reconcile Target.
///
/// When a [Reconcilable] is attached, a reconcile target is created to store additional
/// information.
pub(super) trait ReconcileTarget {
    /// Remove self from parent.
    ///
    /// Parent to detach is `true` if the parent element will also be detached.
    fn detach(self, root: &BSubtree, parent: &Element, parent_to_detach: bool);

    /// Move elements from one parent to another parent.
    /// This is for example used by `VSuspense` to preserve component state without detaching
    /// (which destroys component state).
<<<<<<< HEAD
    fn shift(&self, next_parent: &Element, next_sibling: DomPosition);
=======
    fn shift(&self, next_parent: &Element, next_sibling: NodeRef) -> NodeRef;
>>>>>>> 2576372e
}

/// This trait provides features to update a tree by calculating a difference against another tree.
pub(super) trait Reconcilable {
    type Bundle: ReconcileTarget;

    /// Attach a virtual node to the DOM tree.
    ///
    /// Parameters:
    /// - `root`: bundle of the subtree root
    /// - `parent_scope`: the parent `Scope` used for passing messages to the parent `Component`.
    /// - `parent`: the parent node in the DOM.
    /// - `next_sibling`: to find where to put the node.
    ///
    /// Returns a reference to the newly inserted element.
    fn attach(
        self,

        root: &BSubtree,
        parent_scope: &AnyScope,
        parent: &Element,
        next_sibling: DomPosition,
    ) -> (DomPosition, Self::Bundle);

    /// Scoped diff apply to other tree.
    ///
    /// Virtual rendering for the node. It uses parent node and existing
    /// children (virtual and DOM) to check the difference and apply patches to
    /// the actual DOM representation.
    ///
    /// Parameters:
    /// - `parent_scope`: the parent `Scope` used for passing messages to the parent `Component`.
    /// - `parent`: the parent node in the DOM.
    /// - `next_sibling`: the next sibling, used to efficiently find where to put the node.
    /// - `bundle`: the node that this node will be replacing in the DOM. This method will remove
    ///   the `bundle` from the `parent` if it is of the wrong kind, and otherwise reuse it.
    ///
    /// Returns a reference to the newly inserted element.
    fn reconcile_node(
        self,

        root: &BSubtree,
        parent_scope: &AnyScope,
        parent: &Element,
        next_sibling: DomPosition,
        bundle: &mut BNode,
    ) -> DomPosition;

    fn reconcile(
        self,
        root: &BSubtree,
        parent_scope: &AnyScope,
        parent: &Element,
        next_sibling: DomPosition,
        bundle: &mut Self::Bundle,
    ) -> DomPosition;

    /// Replace an existing bundle by attaching self and detaching the existing one
    fn replace(
        self,

        root: &BSubtree,
        parent_scope: &AnyScope,
        parent: &Element,
        next_sibling: DomPosition,
        bundle: &mut BNode,
    ) -> DomPosition
    where
        Self: Sized,
        Self::Bundle: Into<BNode>,
    {
        let (self_ref, self_) = self.attach(root, parent_scope, parent, next_sibling);
        let ancestor = std::mem::replace(bundle, self_.into());
        ancestor.detach(root, parent, false);
        self_ref
    }
}

#[cfg(feature = "hydration")]
mod feat_hydration {
    use super::*;
    use crate::dom_bundle::Fragment;

    pub(in crate::dom_bundle) trait Hydratable: Reconcilable {
        /// hydrates current tree.
        ///
        /// Returns a reference to the first node of the hydrated tree.
        ///
        /// # Important
        ///
        /// DOM tree is hydrated from top to bottom. This is different than [`Reconcilable`].
        fn hydrate(
            self,
            root: &BSubtree,
            parent_scope: &AnyScope,
            parent: &Element,
            fragment: &mut Fragment,
        ) -> (DomPosition, Self::Bundle);
    }
}

#[cfg(feature = "hydration")]
pub(in crate::dom_bundle) use feat_hydration::*;<|MERGE_RESOLUTION|>--- conflicted
+++ resolved
@@ -16,11 +16,7 @@
     /// Move elements from one parent to another parent.
     /// This is for example used by `VSuspense` to preserve component state without detaching
     /// (which destroys component state).
-<<<<<<< HEAD
-    fn shift(&self, next_parent: &Element, next_sibling: DomPosition);
-=======
-    fn shift(&self, next_parent: &Element, next_sibling: NodeRef) -> NodeRef;
->>>>>>> 2576372e
+    fn shift(&self, next_parent: &Element, next_sibling: DomPosition) -> DomPosition;
 }
 
 /// This trait provides features to update a tree by calculating a difference against another tree.
