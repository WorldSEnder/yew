//! This module contains fragments bundles, a [BList]
use std::borrow::Borrow;
use std::cmp::Ordering;
use std::collections::HashSet;
use std::hash::Hash;
use std::ops::Deref;

use web_sys::Element;

use super::{test_log, BNode, BSubtree};
use crate::dom_bundle::{Reconcilable, ReconcileTarget};
use crate::html::{AnyScope, DomPosition};
use crate::virtual_dom::{Key, VList, VNode, VText};

/// This struct represents a mounted [VList]
#[derive(Debug)]
pub(super) struct BList {
    /// The reverse (render order) list of child [BNode]s
    rev_children: Vec<BNode>,
    /// All [BNode]s in the BList have keys
    fully_keyed: bool,
    key: Option<Key>,
}

impl Deref for BList {
    type Target = Vec<BNode>;

    fn deref(&self) -> &Self::Target {
        &self.rev_children
    }
}

/// Helper struct, that keeps the position where the next element is to be placed at
#[derive(Clone)]
struct NodeWriter<'s> {
    root: &'s BSubtree,
    parent_scope: &'s AnyScope,
    parent: &'s Element,
    next_sibling: DomPosition,
}

impl<'s> NodeWriter<'s> {
    /// Write a new node that has no ancestor
    fn add(self, node: VNode) -> (Self, BNode) {
        test_log!("adding: {:?}", node);
        test_log!(
            "  parent={:?}, next_sibling={:?}",
            self.parent.outer_html(),
            self.next_sibling
        );
        let (next, bundle) =
            node.attach(self.root, self.parent_scope, self.parent, self.next_sibling);
        test_log!("  next_position: {:?}", next);
        (
            Self {
                next_sibling: next,
                ..self
            },
            bundle,
        )
    }

    /// Shift a bundle into place without patching it
    fn shift(&self, bundle: &mut BNode) {
        bundle.shift(self.parent, self.next_sibling.clone());
    }

    /// Patch a bundle with a new node
    fn patch(self, node: VNode, bundle: &mut BNode) -> Self {
        test_log!("patching: {:?} -> {:?}", bundle, node);
        test_log!(
            "  parent={:?}, next_sibling={:?}",
            self.parent.outer_html(),
            self.next_sibling
        );
        // Advance the next sibling reference (from right to left)
        let next = node.reconcile_node(
            self.root,
            self.parent_scope,
            self.parent,
            self.next_sibling,
            bundle,
        );
        test_log!("  next_position: {:?}", next);
        Self {
            next_sibling: next,
            ..self
        }
    }
}
/// Helper struct implementing [Eq] and [Hash] by only looking at a node's key
struct KeyedEntry(usize, BNode);
impl Borrow<Key> for KeyedEntry {
    fn borrow(&self) -> &Key {
        self.1.key().expect("unkeyed child in fully keyed list")
    }
}
impl Hash for KeyedEntry {
    fn hash<H: std::hash::Hasher>(&self, state: &mut H) {
        <Self as Borrow<Key>>::borrow(self).hash(state)
    }
}
impl PartialEq for KeyedEntry {
    fn eq(&self, other: &Self) -> bool {
        <Self as Borrow<Key>>::borrow(self) == <Self as Borrow<Key>>::borrow(other)
    }
}
impl Eq for KeyedEntry {}

impl BNode {
    /// Assert that a bundle node is a list, or convert it to a list with a single child
    fn make_list(&mut self) -> &mut BList {
        match self {
            Self::List(blist) => blist,
            self_ => {
                let b = std::mem::replace(self_, BNode::List(BList::new()));
                let self_list = match self_ {
                    BNode::List(blist) => blist,
                    _ => unreachable!("just been set to the variant"),
                };
                let key = b.key().cloned();
                self_list.rev_children.push(b);
                self_list.fully_keyed = key.is_some();
                self_list.key = key;
                self_list
            }
        }
    }
}

impl BList {
    /// Create a new empty [BList]
    pub const fn new() -> BList {
        BList {
            rev_children: vec![],
            fully_keyed: true,
            key: None,
        }
    }

    /// Get the key of the underlying fragment
    pub fn key(&self) -> Option<&Key> {
        self.key.as_ref()
    }

    /// Diff and patch unkeyed child lists
    fn apply_unkeyed(
        root: &BSubtree,
        parent_scope: &AnyScope,
        parent: &Element,
        next_sibling: DomPosition,
        lefts: Vec<VNode>,
        rights: &mut Vec<BNode>,
    ) -> DomPosition {
        let mut writer = NodeWriter {
            root,
            parent_scope,
            parent,
            next_sibling,
        };

        // Remove extra nodes
        if lefts.len() < rights.len() {
            for r in rights.drain(lefts.len()..) {
                test_log!("removing: {:?}", r);
                r.detach(root, parent, false);
            }
        }

        let mut lefts_it = lefts.into_iter().rev();
        for (r, l) in rights.iter_mut().zip(&mut lefts_it) {
            writer = writer.patch(l, r);
        }

        // Add missing nodes
        for l in lefts_it {
            let (next_writer, el) = writer.add(l);
            rights.push(el);
            writer = next_writer;
        }
        writer.next_sibling
    }

    /// Diff and patch fully keyed child lists.
    ///
    /// Optimized for node addition or removal from either end of the list and small changes in the
    /// middle.
    fn apply_keyed(
        root: &BSubtree,
        parent_scope: &AnyScope,
        parent: &Element,
        next_sibling: DomPosition,
        left_vdoms: Vec<VNode>,
        rev_bundles: &mut Vec<BNode>,
    ) -> DomPosition {
        macro_rules! key {
            ($v:expr) => {
                $v.key().expect("unkeyed child in fully keyed list")
            };
        }
        /// Find the first differing key in 2 iterators
        fn matching_len<'a, 'b>(
            a: impl Iterator<Item = &'a Key>,
            b: impl Iterator<Item = &'b Key>,
        ) -> usize {
            a.zip(b).take_while(|(a, b)| a == b).count()
        }

        // Find first key mismatch from the back
        let matching_len_end = matching_len(
            left_vdoms.iter().map(|v| key!(v)).rev(),
            rev_bundles.iter().map(|v| key!(v)),
        );

        // If there is no key mismatch, apply the unkeyed approach
        // Corresponds to adding or removing items from the back of the list
        if matching_len_end == std::cmp::min(left_vdoms.len(), rev_bundles.len()) {
            // No key changes
            return Self::apply_unkeyed(
                root,
                parent_scope,
                parent,
                next_sibling,
                left_vdoms,
                rev_bundles,
            );
        }

        // We partially drain the new vnodes in several steps.
        let mut lefts = left_vdoms;
        let mut writer = NodeWriter {
            root,
            parent_scope,
            parent,
            next_sibling,
        };
        // Step 1. Diff matching children at the end
        let lefts_to = lefts.len() - matching_len_end;
        for (l, r) in lefts
            .drain(lefts_to..)
            .rev()
            .zip(rev_bundles[..matching_len_end].iter_mut())
        {
            writer = writer.patch(l, r);
        }

        // Step 2. Diff matching children in the middle, that is between the first and last key
        // mismatch Find first key mismatch from the front
        let matching_len_start = matching_len(
            lefts.iter().map(|v| key!(v)),
            rev_bundles.iter().map(|v| key!(v)).rev(),
        );

        // Step 2.1. Splice out the existing middle part and build a lookup by key
        let rights_to = rev_bundles.len() - matching_len_start;
        let mut spliced_middle =
            rev_bundles.splice(matching_len_end..rights_to, std::iter::empty());
        let mut spare_bundles: HashSet<KeyedEntry> =
            HashSet::with_capacity((matching_len_end..rights_to).len());
        for (idx, r) in (&mut spliced_middle).enumerate() {
            spare_bundles.insert(KeyedEntry(idx, r));
        }

        // Step 2.2. Put the middle part back together in the new key order
        let mut replacements: Vec<BNode> = Vec::with_capacity((matching_len_start..lefts_to).len());
        // The goal is to shift as few nodes as possible.

        // We handle runs of in-order nodes. When we encounter one out-of-order, we decide whether:
        // - to shift all nodes in the current run to the position after the node before of the run,
        //   or to
        // - "commit" to the current run, shift all nodes before the end of the run that we might
        //   encounter in the future, and then start a new run.
        // Example of a run:
        //               barrier_idx --v                   v-- end_idx
        // spliced_middle  [ ... , M , N , C , D , E , F , G , ... ] (original element order)
        //                                 ^---^-----------^ the nodes that are part of the current
        // run                           v start_writer
        // replacements    [ ... , M , C , D , G ]                   (new element order)
        //                             ^-- start_idx
        let mut barrier_idx = 0; // nodes from spliced_middle[..barrier_idx] are shifted unconditionally
        struct RunInformation<'a> {
            start_writer: NodeWriter<'a>,
            start_idx: usize,
            end_idx: usize,
        }
        let mut current_run: Option<RunInformation<'_>> = None;

        for l in lefts
            .drain(matching_len_start..) // lefts_to.. has been drained
            .rev()
        {
            let ancestor = spare_bundles.take(key!(l));
            // Check if we need to shift or commit a run
            if let Some(run) = current_run.as_mut() {
                if let Some(KeyedEntry(idx, _)) = ancestor {
                    // If there are only few runs, this is a cold path
                    if idx < run.end_idx {
                        // Have to decide whether to shift or commit the current run. A few
                        // calculations: A perfect estimate of the amount of
                        // nodes we have to shift if we move this run:
                        let run_length = replacements.len() - run.start_idx;
                        // A very crude estimate of the amount of nodes we will have to shift if we
                        // commit the run: Note nodes of the current run
                        // should not be counted here!
                        let estimated_skipped_nodes = run.end_idx - idx.max(barrier_idx);
                        // double run_length to counteract that the run is part of the
                        // estimated_skipped_nodes
                        if 2 * run_length > estimated_skipped_nodes {
                            // less work to commit to this run
                            barrier_idx = 1 + run.end_idx;
                        } else {
                            // Less work to shift this run
                            for r in replacements[run.start_idx..].iter_mut().rev() {
                                run.start_writer.shift(r);
                            }
                        }
                        current_run = None;
                    }
                }
            }
            let bundle = if let Some(KeyedEntry(idx, mut r_bundle)) = ancestor {
                match current_run.as_mut() {
                    // hot path
                    // We know that idx >= run.end_idx, so this node doesn't need to shift
                    Some(run) => run.end_idx = idx,
                    None => match idx.cmp(&barrier_idx) {
                        // peep hole optimization, don't start a run as the element is already where
                        // it should be
                        Ordering::Equal => barrier_idx += 1,
                        // shift the node unconditionally, don't start a run
                        Ordering::Less => writer.shift(&mut r_bundle),
                        // start a run
                        Ordering::Greater => {
                            current_run = Some(RunInformation {
                                start_writer: writer.clone(),
                                start_idx: replacements.len(),
                                end_idx: idx,
                            })
                        }
                    },
                }
                writer = writer.patch(l, &mut r_bundle);
                r_bundle
            } else {
                // Even if there is an active run, we don't have to modify it
                let (next_writer, bundle) = writer.add(l);
                writer = next_writer;
                bundle
            };
            replacements.push(bundle);
        }
        // drop the splice iterator and immediately replace the range with the reordered elements
        drop(spliced_middle);
        rev_bundles.splice(matching_len_end..matching_len_end, replacements);

        // Step 2.3. Remove any extra rights
        for KeyedEntry(_, r) in spare_bundles.drain() {
            test_log!("removing: {:?}", r);
            r.detach(root, parent, false);
        }

        // Step 3. Diff matching children at the start
        let rights_to = rev_bundles.len() - matching_len_start;
        for (l, r) in lefts
            .drain(..) // matching_len_start.. has been drained already
            .rev()
            .zip(rev_bundles[rights_to..].iter_mut())
        {
            writer = writer.patch(l, r);
        }

        writer.next_sibling
    }
}

impl ReconcileTarget for BList {
    fn detach(self, root: &BSubtree, parent: &Element, parent_to_detach: bool) {
        for child in self.rev_children.into_iter() {
            child.detach(root, parent, parent_to_detach);
        }
    }

<<<<<<< HEAD
    fn shift(&self, next_parent: &Element, next_sibling: DomPosition) {
        for node in self.rev_children.iter().rev() {
            node.shift(next_parent, next_sibling.clone());
=======
    fn shift(&self, next_parent: &Element, next_sibling: NodeRef) -> NodeRef {
        let mut next_sibling = next_sibling;

        for node in self.rev_children.iter() {
            next_sibling = node.shift(next_parent, next_sibling.clone());
>>>>>>> 2576372e
        }

        next_sibling
    }
}

impl Reconcilable for VList {
    type Bundle = BList;

    fn attach(
        self,
        root: &BSubtree,
        parent_scope: &AnyScope,
        parent: &Element,
        next_sibling: DomPosition,
    ) -> (DomPosition, Self::Bundle) {
        let mut self_ = BList::new();
        let node_ref = self.reconcile(root, parent_scope, parent, next_sibling, &mut self_);
        (node_ref, self_)
    }

    fn reconcile_node(
        self,
        root: &BSubtree,
        parent_scope: &AnyScope,
        parent: &Element,
        next_sibling: DomPosition,
        bundle: &mut BNode,
    ) -> DomPosition {
        // 'Forcefully' pretend the existing node is a list. Creates a
        // singleton list if it isn't already.
        let blist = bundle.make_list();
        self.reconcile(root, parent_scope, parent, next_sibling, blist)
    }

    fn reconcile(
        mut self,
        root: &BSubtree,
        parent_scope: &AnyScope,
        parent: &Element,
        next_sibling: DomPosition,
        blist: &mut BList,
    ) -> DomPosition {
        // Here, we will try to diff the previous list elements with the new
        // ones we want to insert. For that, we will use two lists:
        //  - lefts: new elements to render in the DOM
        //  - rights: previously rendered elements.
        //
        // The left items are known since we want to insert them
        // (self.children). For the right ones, we will look at the bundle,
        // i.e. the current DOM list element that we want to replace with self.

        if self.children.is_empty() {
            // Without a placeholder the next element becomes first
            // and corrupts the order of rendering
            // We use empty text element to stake out a place
            self.add_child(VText::new("").into());
        }

        let lefts = self.children;
        let rights = &mut blist.rev_children;
        test_log!("lefts: {:?}", lefts);
        test_log!("rights: {:?}", rights);

        if let Some(additional) = lefts.len().checked_sub(rights.len()) {
            rights.reserve_exact(additional);
        }
        let first = if self.fully_keyed && blist.fully_keyed {
            BList::apply_keyed(root, parent_scope, parent, next_sibling, lefts, rights)
        } else {
            BList::apply_unkeyed(root, parent_scope, parent, next_sibling, lefts, rights)
        };
        blist.fully_keyed = self.fully_keyed;
        blist.key = self.key;
        test_log!("result: {:?}", rights);
        first
    }
}

#[cfg(feature = "hydration")]
mod feat_hydration {
    use super::*;
    use crate::dom_bundle::{Fragment, Hydratable};

    impl Hydratable for VList {
        fn hydrate(
            self,
            root: &BSubtree,
            parent_scope: &AnyScope,
            parent: &Element,
            fragment: &mut Fragment,
        ) -> (DomPosition, Self::Bundle) {
            let node_ref = DomPosition::default();
            let mut children = Vec::with_capacity(self.children.len());

            for (index, child) in self.children.into_iter().enumerate() {
                let (child_node_ref, child) = child.hydrate(root, parent_scope, parent, fragment);

                if index == 0 {
                    node_ref.link(child_node_ref);
                }

                children.push(child);
            }

            children.reverse();

            (
                node_ref,
                BList {
                    rev_children: children,
                    fully_keyed: self.fully_keyed,
                    key: self.key,
                },
            )
        }
    }
}

#[cfg(test)]
mod layout_tests {
    extern crate self as yew;

    #[cfg(feature = "wasm_test")]
    use wasm_bindgen_test::{wasm_bindgen_test as test, wasm_bindgen_test_configure};

    use crate::html;
    use crate::tests::layout_tests::{diff_layouts, TestLayout};

    #[cfg(feature = "wasm_test")]
    wasm_bindgen_test_configure!(run_in_browser);

    #[test]
    fn diff() {
        let layout1 = TestLayout {
            name: "1",
            node: html! {
                <>
                    {"a"}
                    {"b"}
                    <>
                        {"c"}
                        {"d"}
                    </>
                    {"e"}
                </>
            },
            expected: "abcde",
        };

        let layout2 = TestLayout {
            name: "2",
            node: html! {
                <>
                    {"a"}
                    {"b"}
                    <></>
                    {"e"}
                    {"f"}
                </>
            },
            expected: "abef",
        };

        let layout3 = TestLayout {
            name: "3",
            node: html! {
                <>
                    {"a"}
                    <></>
                    {"b"}
                    {"e"}
                </>
            },
            expected: "abe",
        };

        let layout4 = TestLayout {
            name: "4",
            node: html! {
                <>
                    {"a"}
                    <>
                        {"c"}
                        {"d"}
                    </>
                    {"b"}
                    {"e"}
                </>
            },
            expected: "acdbe",
        };

        diff_layouts(vec![layout1, layout2, layout3, layout4]);
    }
}

#[cfg(test)]
mod layout_tests_keys {
    extern crate self as yew;

    #[cfg(feature = "wasm_test")]
    use wasm_bindgen_test::{wasm_bindgen_test as test, wasm_bindgen_test_configure};
    use web_sys::Node;

    use crate::tests::layout_tests::{diff_layouts, TestLayout};
    use crate::virtual_dom::VNode;
    use crate::{html, Children, Component, Context, Html, Properties};

    #[cfg(feature = "wasm_test")]
    wasm_bindgen_test_configure!(run_in_browser);

    struct Comp {}

    #[derive(Properties, Clone, PartialEq)]
    struct CountingCompProps {
        id: usize,
        #[prop_or(false)]
        can_change: bool,
    }

    impl Component for Comp {
        type Message = ();
        type Properties = CountingCompProps;

        fn create(_: &Context<Self>) -> Self {
            Comp {}
        }

        fn update(&mut self, _ctx: &Context<Self>, _: Self::Message) -> bool {
            unimplemented!();
        }

        fn view(&self, ctx: &Context<Self>) -> Html {
            html! { <p>{ ctx.props().id }</p> }
        }
    }

    #[derive(Clone, Properties, PartialEq)]
    pub struct ListProps {
        pub children: Children,
    }

    pub struct List();

    impl Component for List {
        type Message = ();
        type Properties = ListProps;

        fn create(_: &Context<Self>) -> Self {
            Self()
        }

        fn update(&mut self, _ctx: &Context<Self>, _: Self::Message) -> bool {
            unimplemented!();
        }

        fn view(&self, ctx: &Context<Self>) -> Html {
            html! { <>{ for ctx.props().children.iter() }</> }
        }
    }

    #[test]
    fn diff() {
        let mut layouts = vec![];

        let vref_node: Node = gloo_utils::document().create_element("i").unwrap().into();
        layouts.push(TestLayout {
            name: "All VNode types as children",
            node: html! {
                <>
                    {"a"}
                    <span key="vtag"></span>
                    {"c"}
                    {"d"}
                    <Comp id=0 key="vchild" />
                    <key="vlist">
                        {"foo"}
                        {"bar"}
                    </>
                    {VNode::VRef(vref_node)}
                </>
            },
            expected: "a<span></span>cd<p>0</p>foobar<i></i>",
        });

        layouts.extend(vec![
            TestLayout {
                name: "Inserting into VList first child - before",
                node: html! {
                    <>
                        <key="VList">
                            <i key="i"></i>
                        </>
                        <p key="p"></p>
                    </>
                },
                expected: "<i></i><p></p>",
            },
            TestLayout {
                name: "Inserting into VList first child - after",
                node: html! {
                    <>
                        <key="VList">
                            <i key="i"></i>
                            <e key="e"></e>
                        </>
                        <p key="p"></p>
                    </>
                },
                expected: "<i></i><e></e><p></p>",
            },
        ]);

        layouts.extend(vec![
            TestLayout {
                name: "No matches - before",
                node: html! {
                    <>
                        <i key="i"></i>
                        <e key="e"></e>
                    </>
                },
                expected: "<i></i><e></e>",
            },
            TestLayout {
                name: "No matches - after",
                node: html! {
                    <>
                        <a key="a"></a>
                        <p key="p"></p>
                    </>
                },
                expected: "<a></a><p></p>",
            },
        ]);

        layouts.extend(vec![
            TestLayout {
                name: "Append - before",
                node: html! {
                    <>
                        <i key="i"></i>
                        <e key="e"></e>
                    </>
                },
                expected: "<i></i><e></e>",
            },
            TestLayout {
                name: "Append - after",
                node: html! {
                    <>
                        <i key="i"></i>
                        <e key="e"></e>
                        <p key="p"></p>
                    </>
                },
                expected: "<i></i><e></e><p></p>",
            },
        ]);

        layouts.extend(vec![
            TestLayout {
                name: "Prepend - before",
                node: html! {
                    <>
                        <i key="i"></i>
                        <e key="e"></e>
                    </>
                },
                expected: "<i></i><e></e>",
            },
            TestLayout {
                name: "Prepend - after",
                node: html! {
                    <>
                        <p key="p"></p>
                        <i key="i"></i>
                        <e key="e"></e>
                    </>
                },
                expected: "<p></p><i></i><e></e>",
            },
        ]);

        layouts.extend(vec![
            TestLayout {
                name: "Delete first - before",
                node: html! {
                    <>
                        <i key="i"></i>
                        <e key="e"></e>
                        <p key="p"></p>
                    </>
                },
                expected: "<i></i><e></e><p></p>",
            },
            TestLayout {
                name: "Delete first - after",
                node: html! {
                    <>
                        <e key="e"></e>
                        <p key="p"></p>
                    </>
                },
                expected: "<e></e><p></p>",
            },
        ]);

        layouts.extend(vec![
            TestLayout {
                name: "Delete last - before",
                node: html! {
                    <>
                        <i key="i"></i>
                        <e key="e"></e>
                        <p key="p"></p>
                    </>
                },
                expected: "<i></i><e></e><p></p>",
            },
            TestLayout {
                name: "Delete last - after",
                node: html! {
                    <>
                        <i key="i"></i>
                        <e key="e"></e>
                    </>
                },
                expected: "<i></i><e></e>",
            },
        ]);

        layouts.extend(vec![
            TestLayout {
                name: "Delete last and change node type - before",
                node: html! {
                    <>
                        <i key="i"></i>
                        <e key="e"></e>
                        <p key="p"></p>
                    </>
                },
                expected: "<i></i><e></e><p></p>",
            },
            TestLayout {
                name: "Delete last - after",
                node: html! {
                    <>
                        <List key="i"><i/></List>
                        <List key="e"><e/></List>
                        <List key="a"><a/></List>
                    </>
                },
                expected: "<i></i><e></e><a></a>",
            },
        ]);

        layouts.extend(vec![
            TestLayout {
                name: "Delete middle - before",
                node: html! {
                    <>
                        <i key="i"></i>
                        <e key="e"></e>
                        <p key="p"></p>
                        <a key="a"></a>
                    </>
                },
                expected: "<i></i><e></e><p></p><a></a>",
            },
            TestLayout {
                name: "Delete middle - after",
                node: html! {
                    <>
                        <i key="i"></i>
                        <e key="e2"></e>
                        <p key="p2"></p>
                        <a key="a"></a>
                    </>
                },
                expected: "<i></i><e></e><p></p><a></a>",
            },
        ]);

        layouts.extend(vec![
            TestLayout {
                name: "Delete middle and change node type - before",
                node: html! {
                    <>
                        <i key="i"></i>
                        <e key="e"></e>
                        <p key="p"></p>
                        <a key="a"></a>
                    </>
                },
                expected: "<i></i><e></e><p></p><a></a>",
            },
            TestLayout {
                name: "Delete middle and change node type- after",
                node: html! {
                    <>
                        <List key="i2"><i/></List>
                        <e key="e"></e>
                        <List key="p"><p/></List>
                        <List key="a2"><a/></List>
                    </>
                },
                expected: "<i></i><e></e><p></p><a></a>",
            },
        ]);

        layouts.extend(vec![
            TestLayout {
                name: "Reverse - before",
                node: html! {
                    <>
                        <i key="i"></i>
                        <e key="e"></e>
                        <p key="p"></p>
                        <u key="u"></u>
                    </>
                },
                expected: "<i></i><e></e><p></p><u></u>",
            },
            TestLayout {
                name: "Reverse - after",
                node: html! {
                    <>
                        <u key="u"></u>
                        <p key="p"></p>
                        <e key="e"></e>
                        <i key="i"></i>
                    </>
                },
                expected: "<u></u><p></p><e></e><i></i>",
            },
        ]);

        layouts.extend(vec![
            TestLayout {
                name: "Reverse and change node type - before",
                node: html! {
                    <>
                        <i key="i"></i>
                        <key="i1"></>
                        <key="i2"></>
                        <key="i3"></>
                        <e key="e"></e>
                        <key="yo">
                            <p key="p"></p>
                        </>
                        <u key="u"></u>
                    </>
                },
                expected: "<i></i><e></e><p></p><u></u>",
            },
            TestLayout {
                name: "Reverse and change node type - after",
                node: html! {
                    <>
                        <List key="u"><u/></List>
                        <List key="p"><p/></List>
                        <List key="e"><e/></List>
                        <List key="i"><i/></List>
                    </>
                },
                expected: "<u></u><p></p><e></e><i></i>",
            },
        ]);

        layouts.extend(vec![
            TestLayout {
                name: "Swap 1&2 - before",
                node: html! {
                    <>
                        <i key="1"></i>
                        <e key="2"></e>
                        <p key="3"></p>
                        <a key="4"></a>
                        <u key="5"></u>
                    </>
                },
                expected: "<i></i><e></e><p></p><a></a><u></u>",
            },
            TestLayout {
                name: "Swap 1&2 - after",
                node: html! {
                    <>
                        <e key="2"></e>
                        <i key="1"></i>
                        <p key="3"></p>
                        <a key="4"></a>
                        <u key="5"></u>
                    </>
                },
                expected: "<e></e><i></i><p></p><a></a><u></u>",
            },
        ]);

        layouts.extend(vec![
            TestLayout {
                name: "Swap 1&2 and change node type - before",
                node: html! {
                    <>
                        <i key="1"></i>
                        <e key="2"></e>
                        <p key="3"></p>
                        <a key="4"></a>
                        <u key="5"></u>
                    </>
                },
                expected: "<i></i><e></e><p></p><a></a><u></u>",
            },
            TestLayout {
                name: "Swap 1&2 and change node type - after",
                node: html! {
                    <>
                        <List key="2"><e/></List>
                        <List key="1"><i/></List>
                        <List key="3"><p/></List>
                        <List key="4"><a/></List>
                        <List key="5"><u/></List>
                    </>
                },
                expected: "<e></e><i></i><p></p><a></a><u></u>",
            },
        ]);

        layouts.extend(vec![
            TestLayout {
                name: "test - before",
                node: html! {
                    <>
                        <key="1">
                            <e key="e"></e>
                            <p key="p"></p>
                            <a key="a"></a>
                            <u key="u"></u>
                        </>
                        <key="2">
                            <e key="e"></e>
                            <p key="p"></p>
                            <a key="a"></a>
                            <u key="u"></u>
                        </>
                    </>
                },
                expected: "<e></e><p></p><a></a><u></u><e></e><p></p><a></a><u></u>",
            },
            TestLayout {
                name: "Swap 4&5 - after",
                node: html! {
                    <>
                        <e key="1"></e>
                        <key="2">
                            <p key="p"></p>
                            <i key="i"></i>
                        </>
                    </>
                },
                expected: "<e></e><p></p><i></i>",
            },
        ]);

        layouts.extend(vec![
            TestLayout {
                name: "Swap 4&5 - before",
                node: html! {
                    <>
                        <i key="1"></i>
                        <e key="2"></e>
                        <p key="3"></p>
                        <a key="4"></a>
                        <u key="5"></u>
                    </>
                },
                expected: "<i></i><e></e><p></p><a></a><u></u>",
            },
            TestLayout {
                name: "Swap 4&5 - after",
                node: html! {
                    <>
                        <i key="1"></i>
                        <e key="2"></e>
                        <p key="3"></p>
                        <u key="5"></u>
                        <a key="4"></a>
                    </>
                },
                expected: "<i></i><e></e><p></p><u></u><a></a>",
            },
        ]);

        layouts.extend(vec![
            TestLayout {
                name: "Swap 1&5 - before",
                node: html! {
                    <>
                        <i key="1"></i>
                        <e key="2"></e>
                        <p key="3"></p>
                        <a key="4"></a>
                        <u key="5"></u>
                    </>
                },
                expected: "<i></i><e></e><p></p><a></a><u></u>",
            },
            TestLayout {
                name: "Swap 1&5 - after",
                node: html! {
                    <>
                        <u key="5"></u>
                        <e key="2"></e>
                        <p key="3"></p>
                        <a key="4"></a>
                        <i key="1"></i>
                    </>
                },
                expected: "<u></u><e></e><p></p><a></a><i></i>",
            },
        ]);

        layouts.extend(vec![
            TestLayout {
                name: "Move 2 after 4 - before",
                node: html! {
                    <>
                        <i key="1"></i>
                        <e key="2"></e>
                        <p key="3"></p>
                        <a key="4"></a>
                        <u key="5"></u>
                    </>
                },
                expected: "<i></i><e></e><p></p><a></a><u></u>",
            },
            TestLayout {
                name: "Move 2 after 4 - after",
                node: html! {
                    <>
                        <i key="1"></i>
                        <p key="3"></p>
                        <a key="4"></a>
                        <e key="2"></e>
                        <u key="5"></u>
                    </>
                },
                expected: "<i></i><p></p><a></a><e></e><u></u>",
            },
        ]);

        layouts.extend(vec![
            TestLayout {
                name: "Swap 1,2 <-> 3,4 - before",
                node: html! {
                    <>
                        <i key="1"></i>
                        <e key="2"></e>
                        <p key="3"></p>
                        <a key="4"></a>
                        <u key="5"></u>
                    </>
                },
                expected: "<i></i><e></e><p></p><a></a><u></u>",
            },
            TestLayout {
                name: "Swap 1,2 <-> 3,4 - after",
                node: html! {
                    <>
                        <p key="3"></p>
                        <a key="4"></a>
                        <i key="1"></i>
                        <e key="2"></e>
                        <u key="5"></u>
                    </>
                },
                expected: "<p></p><a></a><i></i><e></e><u></u>",
            },
        ]);

        layouts.extend(vec![
            TestLayout {
                name: "Swap lists - before",
                node: html! {
                    <>
                        <key="1">
                            <i></i>
                            <e></e>
                        </>
                        <key="2">
                            <a></a>
                            <u></u>
                        </>
                    </>
                },
                expected: "<i></i><e></e><a></a><u></u>",
            },
            TestLayout {
                name: "Swap lists - after",
                node: html! {
                    <>
                        <key="2">
                            <a></a>
                            <u></u>
                        </>
                        <key="1">
                            <i></i>
                            <e></e>
                        </>
                    </>
                },
                expected: "<a></a><u></u><i></i><e></e>",
            },
        ]);

        layouts.extend(vec![
            TestLayout {
                name: "Swap lists with in-between - before",
                node: html! {
                    <>
                        <key="1">
                            <i></i>
                            <e></e>
                        </>
                        <p key="between"></p>
                        <key="2">
                            <a></a>
                            <u></u>
                        </>
                    </>
                },
                expected: "<i></i><e></e><p></p><a></a><u></u>",
            },
            TestLayout {
                name: "Swap lists with in-between - after",
                node: html! {
                    <>
                        <key="2">
                            <a></a>
                            <u></u>
                        </>
                        <p key="between"></p>
                        <key="1">
                            <i></i>
                            <e></e>
                        </>
                    </>
                },
                expected: "<a></a><u></u><p></p><i></i><e></e>",
            },
        ]);

        layouts.extend(vec![
            TestLayout {
                name: "Insert VComp front - before",
                node: html! {
                    <>
                        <u key=1></u>
                        <a key=2></a>
                    </>
                },
                expected: "<u></u><a></a>",
            },
            TestLayout {
                name: "Insert VComp front - after",
                node: html! {
                    <>
                        <Comp id=0 key="comp"/>
                        <u key=1></u>
                        <a key=2></a>
                    </>
                },
                expected: "<p>0</p><u></u><a></a>",
            },
        ]);

        layouts.extend(vec![
            TestLayout {
                name: "Insert VComp middle - before",
                node: html! {
                    <>
                        <u key=1></u>
                        <a key=2></a>
                    </>
                },
                expected: "<u></u><a></a>",
            },
            TestLayout {
                name: "Insert VComp middle - after",
                node: html! {
                    <>
                        <u key=1></u>
                        <Comp id=0 key="comp"/>
                        <a key=2></a>
                    </>
                },
                expected: "<u></u><p>0</p><a></a>",
            },
        ]);

        layouts.extend(vec![
            TestLayout {
                name: "Insert VComp back - before",
                node: html! {
                    <>
                        <u key=1></u>
                        <a key=2></a>
                    </>
                },
                expected: "<u></u><a></a>",
            },
            TestLayout {
                name: "Insert VComp back - after",
                node: html! {
                    <>
                        <u key=1></u>
                        <a key=2></a>
                        <Comp id=0 key="comp"/>
                    </>
                },
                expected: "<u></u><a></a><p>0</p>",
            },
        ]);

        layouts.extend(vec![
            TestLayout {
                name: "Reverse VComp children - before",
                node: html! {
                    <>
                        <Comp id=1 key="comp-1"/>
                        <Comp id=2 key="comp-2"/>
                        <Comp id=3 key="comp-3"/>
                    </>
                },
                expected: "<p>1</p><p>2</p><p>3</p>",
            },
            TestLayout {
                name: "Reverse VComp children - after",
                node: html! {
                    <>
                        <Comp id=3 key="comp-3"/>
                        <Comp id=2 key="comp-2"/>
                        <Comp id=1 key="comp-1"/>
                    </>
                },
                expected: "<p>3</p><p>2</p><p>1</p>",
            },
        ]);

        layouts.extend(vec![
            TestLayout {
                name: "Reverse VComp children with children - before",
                node: html! {
                    <>
                        <List key="comp-1"><p>{"11"}</p><p>{"12"}</p></List>
                        <List key="comp-2"><p>{"21"}</p><p>{"22"}</p></List>
                        <List key="comp-3"><p>{"31"}</p><p>{"32"}</p></List>
                    </>
                },
                expected: "<p>11</p><p>12</p><p>21</p><p>22</p><p>31</p><p>32</p>",
            },
            TestLayout {
                name: "Reverse VComp children with children - after",
                node: html! {
                    <>
                        <List key="comp-3"><p>{"31"}</p><p>{"32"}</p></List>
                        <List key="comp-2"><p>{"21"}</p><p>{"22"}</p></List>
                        <List key="comp-1"><p>{"11"}</p><p>{"12"}</p></List>
                    </>
                },
                expected: "<p>31</p><p>32</p><p>21</p><p>22</p><p>11</p><p>12</p>",
            },
        ]);

        layouts.extend(vec![
            TestLayout {
                name: "Complex component update - before",
                node: html! {
                    <List>
                        <Comp id=1 key="comp-1"/>
                        <Comp id=2 key="comp-2"/>
                    </List>
                },
                expected: "<p>1</p><p>2</p>",
            },
            TestLayout {
                name: "Complex component update - after",
                node: html! {
                    <List>
                        <List key="comp-1">
                            <Comp id=1 />
                        </List>
                        <List key="comp-2">
                            <p>{"2"}</p>
                        </List>
                    </List>
                },
                expected: "<p>1</p><p>2</p>",
            },
        ]);

        layouts.extend(vec![
            TestLayout {
                name: "Reorder VComp children with children - before",
                node: html! {
                    <>
                        <List key="comp-1"><p>{"1"}</p></List>
                        <List key="comp-3"><p>{"3"}</p></List>
                        <List key="comp-5"><p>{"5"}</p></List>
                        <List key="comp-2"><p>{"2"}</p></List>
                        <List key="comp-4"><p>{"4"}</p></List>
                        <List key="comp-6"><p>{"6"}</p></List>
                    </>
                },
                expected: "<p>1</p><p>3</p><p>5</p><p>2</p><p>4</p><p>6</p>",
            },
            TestLayout {
                name: "Reorder VComp children with children - after",
                node: html! {
                    <>
                        <Comp id=6 key="comp-6"/>
                        <Comp id=5 key="comp-5"/>
                        <Comp id=4 key="comp-4"/>
                        <Comp id=3 key="comp-3"/>
                        <Comp id=2 key="comp-2"/>
                        <Comp id=1 key="comp-1"/>
                    </>
                },
                expected: "<p>6</p><p>5</p><p>4</p><p>3</p><p>2</p><p>1</p>",
            },
        ]);

        layouts.extend(vec![
            TestLayout {
                name: "Replace and reorder components - before",
                node: html! {
                    <List>
                        <List key="comp-1"><p>{"1"}</p></List>
                        <List key="comp-2"><p>{"2"}</p></List>
                        <List key="comp-3"><p>{"3"}</p></List>
                    </List>
                },
                expected: "<p>1</p><p>2</p><p>3</p>",
            },
            TestLayout {
                name: "Replace and reorder components - after",
                node: html! {
                    <List>
                        <Comp id=3 key="comp-3" />
                        <Comp id=2 key="comp-2" />
                        <Comp id=1 key="comp-1" />
                    </List>
                },
                expected: "<p>3</p><p>2</p><p>1</p>",
            },
        ]);

        diff_layouts(layouts);
    }
}<|MERGE_RESOLUTION|>--- conflicted
+++ resolved
@@ -380,17 +380,11 @@
         }
     }
 
-<<<<<<< HEAD
-    fn shift(&self, next_parent: &Element, next_sibling: DomPosition) {
-        for node in self.rev_children.iter().rev() {
-            node.shift(next_parent, next_sibling.clone());
-=======
-    fn shift(&self, next_parent: &Element, next_sibling: NodeRef) -> NodeRef {
+    fn shift(&self, next_parent: &Element, next_sibling: DomPosition) -> DomPosition {
         let mut next_sibling = next_sibling;
 
         for node in self.rev_children.iter() {
             next_sibling = node.shift(next_parent, next_sibling.clone());
->>>>>>> 2576372e
         }
 
         next_sibling
