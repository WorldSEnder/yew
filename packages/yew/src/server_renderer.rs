--- conflicted
+++ resolved
@@ -50,19 +50,12 @@
     ///
     /// Defaults to `true`.
     ///
-<<<<<<< HEAD
-    /// When this is sets to `true`, the rendered artifact will include assistive nodes
-    /// to assist with the hydration process.
-    pub fn set_hydratable(&mut self, val: bool) {
-        self.hydratable = val;
-=======
     /// When this is sets to `true`, the rendered artifact will include additional information
     /// to assist with the hydration process.
     pub fn hydratable(mut self, val: bool) -> Self {
         self.hydratable = val;
 
         self
->>>>>>> 2209db7b
     }
 
     /// Renders Yew Application.
