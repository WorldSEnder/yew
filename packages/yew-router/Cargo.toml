--- conflicted
+++ resolved
@@ -36,11 +36,7 @@
 [dev-dependencies]
 wasm-bindgen-test = "0.3"
 serde = { version = "1", features = ["derive"] }
-<<<<<<< HEAD
-yew = { version = "0.19.3", path = "../yew", features = ["render"] }
-=======
 yew = { version = "0.19.3", path = "../yew", features = ["csr"] }
->>>>>>> 2209db7b
 
 [dev-dependencies.web-sys]
 version = "0.3"
