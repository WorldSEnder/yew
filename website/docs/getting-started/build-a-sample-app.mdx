--- conflicted
+++ resolved
@@ -54,22 +54,13 @@
 edition = "2021"
 
 [dependencies]
-<<<<<<< HEAD
-# you can check the latest version here: https://crates.io/crates/yew
-yew = { version = "0.19", features = ["render"] }
-=======
 # this is the development version of Yew
 yew = { git = "https://github.com/yewstack/yew/", features = ["csr"] }
->>>>>>> 2209db7b
 ```
 
 :::info
 
-<<<<<<< HEAD
-You only need feature `render` if you are building an application.
-=======
 You only need feature `csr` if you are building an application.
->>>>>>> 2209db7b
 It will enable the `Renderer` and all client-side rendering related code.
 
 If you are making a library, do not enable this feature as it will pull in
