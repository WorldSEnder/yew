--- conflicted
+++ resolved
@@ -72,20 +72,12 @@
 edition = "2021"
 
 [dependencies]
-<<<<<<< HEAD
-yew = { git = "https://github.com/yewstack/yew/", features = ["render"] }
-=======
 yew = { git = "https://github.com/yewstack/yew/", features = ["csr"] }
->>>>>>> 2209db7b
 ```
 
 :::info
 
-<<<<<<< HEAD
-You only need feature `render` if you are building an application.
-=======
 You only need feature `csr` if you are building an application.
->>>>>>> 2209db7b
 It will enable the `Renderer` and all client-side rendering related code.
 
 If you are making a library, do not enable this feature as it will pull in
