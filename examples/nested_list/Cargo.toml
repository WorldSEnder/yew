[package]
name = "nested_list"
version = "0.1.0"
authors = ["Justin Starry <justin.starry@icloud.com>"]
edition = "2021"
license = "MIT OR Apache-2.0"

[dependencies]
log = "0.4"
wasm-logger = "0.2"
<<<<<<< HEAD
yew = { path = "../../packages/yew", features = ["render"] }
=======
yew = { path = "../../packages/yew", features = ["csr"] }
>>>>>>> 2209db7b
<|MERGE_RESOLUTION|>--- conflicted
+++ resolved
@@ -8,8 +8,4 @@
 [dependencies]
 log = "0.4"
 wasm-logger = "0.2"
-<<<<<<< HEAD
-yew = { path = "../../packages/yew", features = ["render"] }
-=======
-yew = { path = "../../packages/yew", features = ["csr"] }
->>>>>>> 2209db7b
+yew = { path = "../../packages/yew", features = ["csr"] }