[package]
name = "todomvc"
version = "0.1.0"
authors = ["Denis Kolodin <deniskolodin@gmail.com>"]
edition = "2021"
license = "MIT OR Apache-2.0"

[dependencies]
strum = "0.24"
strum_macros = "0.24"
serde = "1"
serde_derive = "1"
<<<<<<< HEAD
yew = { path = "../../packages/yew", features = ["render"] }
=======
yew = { path = "../../packages/yew", features = ["csr"] }
>>>>>>> 2209db7b
gloo = "0.6"

[dependencies.web-sys]
version = "0.3"
features = [
	"HtmlInputElement",
]<|MERGE_RESOLUTION|>--- conflicted
+++ resolved
@@ -10,11 +10,7 @@
 strum_macros = "0.24"
 serde = "1"
 serde_derive = "1"
-<<<<<<< HEAD
-yew = { path = "../../packages/yew", features = ["render"] }
-=======
 yew = { path = "../../packages/yew", features = ["csr"] }
->>>>>>> 2209db7b
 gloo = "0.6"
 
 [dependencies.web-sys]
