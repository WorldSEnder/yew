[package]
name = "dyn_create_destroy_apps"
version = "0.1.0"
authors = ["Nicklas Warming Jacobsen <nicklaswj@gmail.com>"]
edition = "2021"
license = "MIT OR Apache-2.0"

[dependencies]
js-sys = "0.3"
<<<<<<< HEAD
yew = { path = "../../packages/yew", features = ["render"] }
=======
yew = { path = "../../packages/yew", features = ["csr"] }
>>>>>>> 2209db7b
slab = "0.4.3"
gloo = "0.6"
wasm-bindgen = "0.2"
gloo-utils = "0.1"

[dependencies.web-sys]
version = "0.3.50"
features = [
    "Document",
    "Element",
    "Node",
    "DomTokenList"
]<|MERGE_RESOLUTION|>--- conflicted
+++ resolved
@@ -7,11 +7,7 @@
 
 [dependencies]
 js-sys = "0.3"
-<<<<<<< HEAD
-yew = { path = "../../packages/yew", features = ["render"] }
-=======
 yew = { path = "../../packages/yew", features = ["csr"] }
->>>>>>> 2209db7b
 slab = "0.4.3"
 gloo = "0.6"
 wasm-bindgen = "0.2"
