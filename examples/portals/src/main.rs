use wasm_bindgen::JsCast;
use web_sys::{Element, ShadowRootInit, ShadowRootMode};
use yew::prelude::*;

#[derive(Properties, PartialEq)]
pub struct ShadowDOMProps {
    #[prop_or_default]
    pub children: Children,
}

pub struct ShadowDOMHost {
    host_ref: NodeRef,
    inner_host: Option<Element>,
}

impl Component for ShadowDOMHost {
    type Message = ();
    type Properties = ShadowDOMProps;

    fn create(_: &Context<Self>) -> Self {
        Self {
            host_ref: NodeRef::default(),
            inner_host: None,
        }
    }

    fn rendered(&mut self, ctx: &Context<Self>, first_render: bool) {
        if first_render {
            let shadow_root = self
                .host_ref
                .get()
                .expect("rendered host")
                .unchecked_into::<Element>()
                .attach_shadow(&ShadowRootInit::new(ShadowRootMode::Open))
                .expect("installing shadow root succeeds");
            let inner_host = gloo_utils::document()
                .create_element("div")
                .expect("can create inner wrapper");
            shadow_root
                .append_child(&inner_host)
                .expect("can attach inner host");
            self.inner_host = Some(inner_host);
            ctx.link().send_message(());
        }
    }

    fn update(&mut self, _: &Context<Self>, _: Self::Message) -> bool {
        true
    }

    fn view(&self, ctx: &Context<Self>) -> Html {
        let contents = match self.inner_host {
            Some(ref m) => {
                let children = ctx.props().children.clone();
                html! {
                <Portal host={m.clone()}>
                    {children}
                </Portal>
                }
            }
            None => Html::default(),
        };
        html! {
            <div ref={self.host_ref.clone()}>
                {contents}
            </div>
        }
    }
}

pub struct App {
    style_html: Html,
    title_element: Element,
    counter: u32,
}

pub enum AppMessage {
    IncreaseCounter,
}

impl Component for App {
    type Message = AppMessage;
    type Properties = ();

    fn create(_ctx: &Context<Self>) -> Self {
        let document_head: Element = gloo_utils::document()
            .head()
<<<<<<< HEAD
            .expect("head element to be present")
            .into();
        let style_html = html! {
            <Portal host={document_head}>
                <style>
                    {"p { color: red; }"}
                </style>
            </Portal>
        };
        Self { style_html }
=======
            .expect("head element to be present");
        let title_element = document_head
            .query_selector("title")
            .expect("to find a title element")
            .expect("to find a title element");
        title_element.set_text_content(None); // Clear the title element
        let style_html = create_portal(
            html! {
                <style>{"p { color: red; }"}</style>
            },
            document_head.into(),
        );
        Self {
            style_html,
            title_element,
            counter: 0,
        }
    }

    fn update(&mut self, _ctx: &Context<Self>, msg: Self::Message) -> bool {
        match msg {
            AppMessage::IncreaseCounter => self.counter += 1,
        }
        true
>>>>>>> 2209db7b
    }

    fn view(&self, ctx: &Context<Self>) -> Html {
        let onclick = ctx.link().callback(|_| AppMessage::IncreaseCounter);
        let title = create_portal(
            html! {
                if self.counter > 0 {
                    {format!("Clicked {} times", self.counter)}
                } else {
                    {"Yew • Portals"}
                }
            },
            self.title_element.clone(),
        );
        html! {
            <>
            {self.style_html.clone()}
            {title}
            <p>{"This paragraph is colored red, and its style is mounted into "}<pre>{"document.head"}</pre>{" with a portal"}</p>
            <div>
                <ShadowDOMHost>
                    <p>{"This paragraph is rendered in a shadow dom and thus not affected by the surrounding styling context"}</p>
                    <span>{"Buttons clicked inside the shadow dom work fine."}</span>
                    <button {onclick}>{"Click me!"}</button>
                </ShadowDOMHost>
                <p>{format!("The button has been clicked {} times. This is also reflected in the title of the tab!", self.counter)}</p>
            </div>
            </>
        }
    }
}

fn main() {
    yew::Renderer::<App>::new().render();
}<|MERGE_RESOLUTION|>--- conflicted
+++ resolved
@@ -1,6 +1,6 @@
 use wasm_bindgen::JsCast;
 use web_sys::{Element, ShadowRootInit, ShadowRootMode};
-use yew::prelude::*;
+use yew::{create_portal, html, Children, Component, Context, Html, NodeRef, Properties};
 
 #[derive(Properties, PartialEq)]
 pub struct ShadowDOMProps {
@@ -49,16 +49,15 @@
     }
 
     fn view(&self, ctx: &Context<Self>) -> Html {
-        let contents = match self.inner_host {
-            Some(ref m) => {
-                let children = ctx.props().children.clone();
+        let contents = if let Some(ref inner_host) = self.inner_host {
+            create_portal(
                 html! {
-                <Portal host={m.clone()}>
-                    {children}
-                </Portal>
-                }
-            }
-            None => Html::default(),
+                    {for ctx.props().children.iter()}
+                },
+                inner_host.clone(),
+            )
+        } else {
+            html! { <></> }
         };
         html! {
             <div ref={self.host_ref.clone()}>
@@ -83,20 +82,8 @@
     type Properties = ();
 
     fn create(_ctx: &Context<Self>) -> Self {
-        let document_head: Element = gloo_utils::document()
+        let document_head = gloo_utils::document()
             .head()
-<<<<<<< HEAD
-            .expect("head element to be present")
-            .into();
-        let style_html = html! {
-            <Portal host={document_head}>
-                <style>
-                    {"p { color: red; }"}
-                </style>
-            </Portal>
-        };
-        Self { style_html }
-=======
             .expect("head element to be present");
         let title_element = document_head
             .query_selector("title")
@@ -121,7 +108,6 @@
             AppMessage::IncreaseCounter => self.counter += 1,
         }
         true
->>>>>>> 2209db7b
     }
 
     fn view(&self, ctx: &Context<Self>) -> Html {
