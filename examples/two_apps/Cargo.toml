--- conflicted
+++ resolved
@@ -6,9 +6,5 @@
 license = "MIT OR Apache-2.0"
 
 [dependencies]
-<<<<<<< HEAD
-yew = { path = "../../packages/yew", features = ["render"] }
-=======
 yew = { path = "../../packages/yew", features = ["csr"] }
->>>>>>> 2209db7b
 gloo-utils = "0.1"