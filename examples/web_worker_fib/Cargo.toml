[package]
name = "yew-worker-fib"
version = "0.1.0"
edition = "2021"
authors = ["Shrey Somaiya", "Zac Kologlu"]

[lib]
crate-type = ["cdylib"]

[dependencies]
<<<<<<< HEAD
yew = { path = "../../packages/yew", features = ["render"] }
=======
yew = { path = "../../packages/yew", features = ["csr"] }
>>>>>>> 2209db7b
yew-agent = { path = "../../packages/yew-agent" }
wasm-bindgen = "0.2"
js-sys = "0.3"
web-sys = { version = "0.3", features = [ "HtmlInputElement" ] }
serde = "1"<|MERGE_RESOLUTION|>--- conflicted
+++ resolved
@@ -8,11 +8,7 @@
 crate-type = ["cdylib"]
 
 [dependencies]
-<<<<<<< HEAD
-yew = { path = "../../packages/yew", features = ["render"] }
-=======
 yew = { path = "../../packages/yew", features = ["csr"] }
->>>>>>> 2209db7b
 yew-agent = { path = "../../packages/yew-agent" }
 wasm-bindgen = "0.2"
 js-sys = "0.3"
